--- conflicted
+++ resolved
@@ -448,13 +448,8 @@
         _I_1k = self._I_1k
         _geom_codes = self._geom_codes
         # Compute hydraulic geometry for regular geometries
-<<<<<<< HEAD
         numba_boundary_geometry(_A_uk, _Pe_uk, _R_uk, _B_uk, _h_Ik, H_j, _z_inv_uk,
-                                _g1_ik, _g2_ik, _g3_ik, _g4_ik, _g5_ik, _g6_ik,
-=======
-        numba_boundary_geometry(_A_uk, _B_uk, _h_Ik, H_j, _z_inv_uk,
                                 _g1_ik, _g2_ik, _g3_ik, _g4_ik, _g5_ik, _g6_ik, _g7_ik,
->>>>>>> 9fbb2746
                                 _geom_codes, _i_1k, _I_1k, _J_uk)
         # Compute hydraulic geometry for irregular geometries
         if _uk_has_irregular:
@@ -501,13 +496,8 @@
         _I_Np1k = self._I_Np1k
         _geom_codes = self._geom_codes
         # Compute hydraulic geometry for regular geometries
-<<<<<<< HEAD
         numba_boundary_geometry(_A_dk, _Pe_dk, _R_dk, _B_dk, _h_Ik, H_j, _z_inv_dk,
-                                _g1_ik, _g2_ik, _g3_ik, _g4_ik, _g5_ik, _g6_ik,
-=======
-        numba_boundary_geometry(_A_dk, _B_dk, _h_Ik, H_j, _z_inv_dk,
-                                _g1_ik, _g2_ik, _g3_ik, _g4_ik, _g5_ik, _g6_ik, _g7_ik, 
->>>>>>> 9fbb2746
+                                _g1_ik, _g2_ik, _g3_ik, _g4_ik, _g5_ik, _g6_ik, _g7_ik,
                                 _geom_codes, _i_nk, _I_Np1k, _J_dk)
         # Compute hydraulic geometry for irregular geometries
         if _dk_has_irregular:
@@ -1641,21 +1631,12 @@
                 _B_ik[i] = pipedream_solver.ngeometry.Floodplain_B_ik(h_I, h_Ip1, g1_i, g2_i, g3_i, g4_i, g5_i, g6_i, g7_i)
     return 1
 
-<<<<<<< HEAD
 @njit(int64(float64[:], float64[:], float64[:], float64[:], float64[:], float64[:], float64[:],
-            float64[:], float64[:], float64[:], float64[:], float64[:], float64[:],
-            int64[:], int64[:], int64[:], int64[:]),
-      cache=True)
-def numba_boundary_geometry(_A_bk, _Pe_bk, _R_bk, _B_bk, _h_Ik, _H_j, _z_inv_bk,
-                            _g1_ik, _g2_ik, _g3_ik, _g4_ik, _g5_ik, _g6_ik,
-=======
-@njit(int64(float64[:], float64[:], float64[:], float64[:], float64[:],
             float64[:], float64[:], float64[:], float64[:], float64[:], float64[:], float64[:],
             int64[:], int64[:], int64[:], int64[:]),
       cache=True)
-def numba_boundary_geometry(_A_bk, _B_bk, _h_Ik, _H_j, _z_inv_bk,
-                            _g1_ik, _g2_ik, _g3_ik, _g4_ik, _g5_ik, _g6_ik, _g7_ik,
->>>>>>> 9fbb2746
+def numba_boundary_geometry(_A_bk, _Pe_bk, _R_bk, _B_bk, _h_Ik, _H_j, _z_inv_bk,
+                            _g1_ik, _g2_ik, _g3_ik, _g4_ik, _g5_ik, _g6_ik, g7_ik,
                             _geom_codes, _i_bk, _I_bk, _J_bk):
     n = len(_i_bk)
     for k in range(n):
@@ -1719,15 +1700,10 @@
                 _R_bk[k] = pipedream_solver.ngeometry.Force_Main_R_ik(_A_bk[k], _Pe_bk[k])
                 _B_bk[k] = pipedream_solver.ngeometry.Force_Main_B_ik(h_I, h_Ip1, g1_i, g2_i)
             elif geom_code == 10:
-<<<<<<< HEAD
-                _A_bk[k] = pipedream_solver.ngeometry.Floodplain_A_ik(h_I, h_Ip1, g1_i, g2_i, g3_i, g4_i, g5_i, g6_i)
-                _Pe_bk[k] = pipedream_solver.ngeometry.Floodplain_Pe_ik(h_I, h_Ip1, g1_i, g2_i, g3_i, g4_i, g5_i, g6_i)
+                _A_bk[k] = pipedream_solver.ngeometry.Floodplain_A_ik(h_I, h_Ip1, g1_i, g2_i, g3_i, g4_i, g5_i, g6_i, g7_i)
+                _Pe_bk[k] = pipedream_solver.ngeometry.Floodplain_Pe_ik(h_I, h_Ip1, g1_i, g2_i, g3_i, g4_i, g5_i, g6_i, g7_i)
                 _R_bk[k] = pipedream_solver.ngeometry.Floodplain_R_ik(_A_bk[k], _Pe_bk[k])
-                _B_bk[k] = pipedream_solver.ngeometry.Floodplain_B_ik(h_I, h_Ip1, g1_i, g2_i, g3_i, g4_i, g5_i, g6_i)
-=======
-                _A_bk[k] = pipedream_solver.ngeometry.Floodplain_A_ik(h_I, h_Ip1, g1_i, g2_i, g3_i, g4_i, g5_i, g6_i, g7_i)
                 _B_bk[k] = pipedream_solver.ngeometry.Floodplain_B_ik(h_I, h_Ip1, g1_i, g2_i, g3_i, g4_i, g5_i, g6_i, g7_i)
->>>>>>> 9fbb2746
     return 1
 
 @njit(int64(float64[:], float64[:], float64[:], float64[:], float64[:], float64[:],
